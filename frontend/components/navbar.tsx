"use client";

import { Navbar as HeroUINavbar, NavbarContent, NavbarMenuToggle, NavbarBrand, NavbarItem } from "@heroui/react";
import { Button, Link } from "@heroui/react";
import { useRouter } from "next/navigation";
import NextLink from "next/link";

import { siteConfig } from "@/config/site";
import { ThemeSwitch } from "@/components/theme-switch";
import { GithubIcon, HeartFilledIcon, GoogleIcon } from "@/components/icons";
<<<<<<< HEAD
import { usePathname } from "next/navigation";
=======
import RedirectUrl from "@/utils/navbar-utils";
>>>>>>> a9008936

export const Navbar = () => {
	const pathname = usePathname();
	const router = useRouter();

	const handleGoogleLogin = () => {
		router.push(`${RedirectUrl("PROD")}/login`);
	};

	const handleGoogleLogout = async () => {
		router.push("http://localhost:8000/logout");
	};

	return (
		<HeroUINavbar maxWidth="xl" position="sticky">
			<NavbarContent className="basis-1/5 sm:basis-full" justify="start">
				<NavbarBrand as="li" className="gap-3 max-w-fit">
					<NextLink className="flex justify-start items-center gap-1" href="/">
<<<<<<< HEAD
						<img src="favicon.svg" alt="Jobba Logo" className="h-20 w-20 mt-8" />
=======
						<div>
							<p className="text-md font-bold text-inherit">jobba.help</p>
						</div>
>>>>>>> a9008936
					</NextLink>
				</NavbarBrand>
			</NavbarContent>

			<NavbarContent className="hidden sm:flex basis-1/5 sm:basis-full" justify="end">
				<NavbarItem className="hidden sm:flex gap-2">
					<Link isExternal aria-label="Github" href={siteConfig.links.github}>
						<GithubIcon className="text-default-500" />
					</Link>
					<ThemeSwitch />
				</NavbarItem>
				<NavbarItem className="hidden md:flex">
					<Button
						isExternal
						as={Link}
						className="text-sm font-normal text-default-600 bg-default-100"
						href={siteConfig.links.sponsor}
						startContent={<HeartFilledIcon className="text-danger" />}
						variant="flat"
					>
						Sponsor
					</Button>
				</NavbarItem>
			</NavbarContent>

			<NavbarContent className="sm:hidden basis-1 pl-4" justify="end">
				<Link isExternal aria-label="Github" href={siteConfig.links.github}>
					<GithubIcon className="text-default-500" />
				</Link>
				<ThemeSwitch />
				<NavbarMenuToggle />
			</NavbarContent>

			{pathname === "/" && (
				<NavbarItem className="hidden md:flex">
					<Button
						className="text-sm font-normal text-default-600 bg-default-100"
						startContent={<GoogleIcon className="text-danger" />}
						variant="flat"
						onClick={handleGoogleLogin}
					>
						Login with Google
					</Button>
				</NavbarItem>
			)}

			{/* Add for processing page too */}
			{pathname === "/success" && (
				<NavbarItem className="hidden md:flex">
					<Button
						className="text-sm font-normal text-default-600 bg-default-100"
						startContent={<GoogleIcon className="text-danger" />}
						variant="flat"
						onClick={handleGoogleLogout}
					>
						Logout
					</Button>
				</NavbarItem>
			)}
		</HeroUINavbar>
	);
};<|MERGE_RESOLUTION|>--- conflicted
+++ resolved
@@ -8,11 +8,9 @@
 import { siteConfig } from "@/config/site";
 import { ThemeSwitch } from "@/components/theme-switch";
 import { GithubIcon, HeartFilledIcon, GoogleIcon } from "@/components/icons";
-<<<<<<< HEAD
+
 import { usePathname } from "next/navigation";
-=======
 import RedirectUrl from "@/utils/navbar-utils";
->>>>>>> a9008936
 
 export const Navbar = () => {
 	const pathname = usePathname();
@@ -31,13 +29,9 @@
 			<NavbarContent className="basis-1/5 sm:basis-full" justify="start">
 				<NavbarBrand as="li" className="gap-3 max-w-fit">
 					<NextLink className="flex justify-start items-center gap-1" href="/">
-<<<<<<< HEAD
-						<img src="favicon.svg" alt="Jobba Logo" className="h-20 w-20 mt-8" />
-=======
 						<div>
 							<p className="text-md font-bold text-inherit">jobba.help</p>
 						</div>
->>>>>>> a9008936
 					</NextLink>
 				</NavbarBrand>
 			</NavbarContent>
