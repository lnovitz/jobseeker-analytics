"use client";

import { Navbar as HeroUINavbar, NavbarContent, NavbarMenuToggle, NavbarBrand, NavbarItem } from "@heroui/react";
import { Button, Link } from "@heroui/react";
import { useRouter } from "next/navigation";
import { usePathname } from "next/navigation";
import NextLink from "next/link";

import { siteConfig } from "@/config/site";
import { ThemeSwitch } from "@/components/theme-switch";
import { GithubIcon, HeartFilledIcon, GoogleIcon } from "@/components/icons";
<<<<<<< HEAD

import { usePathname } from "next/navigation";
import RedirectUrl from "@/utils/navbar-utils";
=======
>>>>>>> 5cc12b81

export const Navbar = () => {
	const pathname = usePathname();
	const router = useRouter();

	const apiUrl = process.env.NEXT_PUBLIC_API_URL!;

	const handleGoogleLogin = () => {
		router.push(`${apiUrl}/login`);
	};

	const handleGoogleLogout = async () => {
		router.push(`${apiUrl}/logout`);
	};

	const handleGoogleLogout = async () => {
		router.push("http://localhost:8000/logout");
	};

	return (
		<HeroUINavbar maxWidth="xl" position="sticky">
			<NavbarContent className="basis-1/5 sm:basis-full" justify="start">
				<NavbarBrand as="li" className="gap-3 max-w-fit">
					<NextLink className="flex justify-start items-center gap-1" href="/">
						<div>
							<p className="text-md font-bold text-inherit" data-testid="Logo">
								jobba.help
							</p>
						</div>
					</NextLink>
				</NavbarBrand>
			</NavbarContent>

			<NavbarContent className="hidden sm:flex basis-1/5 sm:basis-full" justify="end">
				<NavbarItem className="hidden sm:flex gap-2">
					<Link isExternal aria-label="Github" href={siteConfig.links.github}>
						<GithubIcon className="text-default-500" />
					</Link>
					<ThemeSwitch />
				</NavbarItem>
				<NavbarItem className="hidden md:flex">
					<Button
						isExternal
						as={Link}
						className="text-sm font-normal text-default-600 bg-default-100"
						data-testid="Sponsor"
						href={siteConfig.links.sponsor}
						startContent={<HeartFilledIcon className="text-danger" />}
						variant="flat"
					>
						Sponsor
					</Button>
				</NavbarItem>
			</NavbarContent>

			<NavbarContent className="sm:hidden basis-1 pl-4" justify="end">
				<Link isExternal aria-label="Github" href={siteConfig.links.github}>
					<GithubIcon className="text-default-500" />
				</Link>
				<ThemeSwitch />
				<NavbarMenuToggle />
			</NavbarContent>

			{pathname === "/" && (
<<<<<<< HEAD
				<NavbarItem className="hidden md:flex">
					<Button
						className="text-sm font-normal text-default-600 bg-default-100"
=======
				<NavbarItem className="hidden md:flex" data-testid="GoogleLogin">
					<Button
						className="text-sm font-normal text-default-600 bg-default-100"
						data-testid="GoogleLogin"
>>>>>>> 5cc12b81
						startContent={<GoogleIcon className="text-danger" />}
						variant="flat"
						onClick={handleGoogleLogin}
					>
						Login with Google
					</Button>
				</NavbarItem>
			)}

			{/* Add for processing page too */}
			{pathname === "/success" && (
				<NavbarItem className="hidden md:flex">
					<Button
						className="text-sm font-normal text-default-600 bg-default-100"
						startContent={<GoogleIcon className="text-danger" />}
						variant="flat"
						onClick={handleGoogleLogout}
					>
						Logout
					</Button>
				</NavbarItem>
			)}
		</HeroUINavbar>
	);
};<|MERGE_RESOLUTION|>--- conflicted
+++ resolved
@@ -9,12 +9,6 @@
 import { siteConfig } from "@/config/site";
 import { ThemeSwitch } from "@/components/theme-switch";
 import { GithubIcon, HeartFilledIcon, GoogleIcon } from "@/components/icons";
-<<<<<<< HEAD
-
-import { usePathname } from "next/navigation";
-import RedirectUrl from "@/utils/navbar-utils";
-=======
->>>>>>> 5cc12b81
 
 export const Navbar = () => {
 	const pathname = usePathname();
@@ -79,16 +73,12 @@
 			</NavbarContent>
 
 			{pathname === "/" && (
-<<<<<<< HEAD
-				<NavbarItem className="hidden md:flex">
-					<Button
-						className="text-sm font-normal text-default-600 bg-default-100"
-=======
+
 				<NavbarItem className="hidden md:flex" data-testid="GoogleLogin">
 					<Button
 						className="text-sm font-normal text-default-600 bg-default-100"
 						data-testid="GoogleLogin"
->>>>>>> 5cc12b81
+
 						startContent={<GoogleIcon className="text-danger" />}
 						variant="flat"
 						onClick={handleGoogleLogin}
