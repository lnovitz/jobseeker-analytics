--- conflicted
+++ resolved
@@ -63,9 +63,6 @@
 	useEffect(() => {
 		async function fetchSessionData() {
 			try {
-<<<<<<< HEAD
-				const response = await fetch("http://localhost:8000/api/session-data", {
-=======
 				// Check if user is logged in
 				const isAuthenticated = await checkAuth(apiUrl);
 				if (!isAuthenticated) {
@@ -79,16 +76,20 @@
 
 				// Fetch applicaions (if user is logged in)
 				const response = await fetch(`${apiUrl}/get-emails`, {
->>>>>>> e02e8c03
 					method: "GET",
 					credentials: "include"
 				});
-				const text = await response.text();
+
+				const response_session = await fetch("http://localhost:8000/api/session-data", {
+					method: "GET",
+					credentials: "include"
+				});
+				const text = await response_session.text();
 				console.log("Raw response:", text); // Log the raw response text
-				if (!response.ok) {
-					throw new Error(`HTTP error! status: ${response.status}`);
+				if (!response_session.ok) {
+					throw new Error(`HTTP error! status: ${response_session.status}`);
 				}
-				const data = await response.json();
+				const data = await response_session.json();
 				setSessionData(data);
 				setIsNewUser(!!data.is_new_user); // Set the new user flag
 				setShowModal(!!data.is_new_user); // Show modal if new user
@@ -241,7 +242,6 @@
 		}
 	}
 
-<<<<<<< HEAD
 	const pollProcessingStatus = async () => {
 		const interval = setInterval(async () => {
 			try {
@@ -258,7 +258,7 @@
 			}
 		}, 5000); // Poll every 5 seconds
 	};
-=======
+
 	async function downloadSankey() {
 		setDownloading(true);
 		try {
@@ -305,7 +305,6 @@
 			setDownloading(false);
 		}
 	}
->>>>>>> e02e8c03
 
 	return (
 		<div className="flex flex-col items-center justify-center text-center pt-64">
