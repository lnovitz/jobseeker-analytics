"use client";

import React, { useState, useEffect } from "react";
import { useRouter } from "next/navigation";
import { addToast } from "@heroui/toast";

import JobApplicationsDashboard, { Application } from "@/components/JobApplicationsDashboard";
import { checkAuth } from "@/utils/auth";

export default function Dashboard() {
	const router = useRouter();
	const [data, setData] = useState<Application[]>([]);
	const [loading, setLoading] = useState(true);
	const [downloading, setDownloading] = useState(false);
	const [error, setError] = useState<string | null>(null);

	const apiUrl = process.env.NEXT_PUBLIC_API_URL || "http://localhost:8000";

	useEffect(() => {
		const fetchData = async () => {
			try {
				// Check if user is logged in
				const isAuthenticated = await checkAuth(apiUrl);
				if (!isAuthenticated) {
					addToast({
						title: "You need to be logged in to access this page.",
						color: "warning"
					});
					router.push("/");
					return;
				}

				// Fetch applicaions (if user is logged in)
				const response = await fetch(`${apiUrl}/get-emails`, {
					method: "GET",
					credentials: "include" // Include cookies for session management
				});

				if (!response.ok) {
					if (response.status === 404) {
						setError("No applications found");
					} else {
						throw new Error(`HTTP error! status: ${response.status}`);
					}
				}

				const result = await response.json();

				if (result.length === 0) {
					setError("No applications found");
				} else {
					setData(result);
				}
			} catch {
				setError("Failed to load applications");
			} finally {
				setLoading(false);
			}
		};

		fetchData();
	}, [apiUrl, router]);

	async function downloadCsv() {
		setDownloading(true);
		try {
			const response = await fetch(`${apiUrl}/process-csv`, {
				method: "GET",
				credentials: "include"
			});

			if (!response.ok) {
				let description = "Something went wrong. Please try again.";

				if (response.status === 429) {
					description = "Download limit reached. Please wait before trying again.";
				} else {
					description = "Please try again or contact help@jobba.help if the issue persists.";
				}

				addToast({
					title: "Failed to download CSV",
					description,
					color: "danger"
				});

				return;
			}

			// Create a download link to trigger the file download
			const blob = await response.blob();
			const link = document.createElement("a");
			const url = URL.createObjectURL(blob);
			link.href = url;
			link.download = `job_applications_${new Date().toISOString().split("T")[0]}.csv`;
			document.body.appendChild(link);
			link.click();
			document.body.removeChild(link);
			URL.revokeObjectURL(url);
		} catch {
			addToast({
				title: "Something went wrong",
				description: "Please try again",
				color: "danger"
			});
		} finally {
			setDownloading(false);
		}
	}

<<<<<<< HEAD
	// Rest of your component remains unchanged
	if (error) {
		return (
			<div className="p-6 flex flex-col items-center justify-center min-h-[50vh]">
				<p className="text-red-600 mb-4">{error}</p>
				<button className="px-4 py-2 bg-blue-600 text-white rounded" onClick={() => window.location.reload()}>
					Retry
				</button>
=======
	async function downloadSankey() {
		setDownloading(true);
		try {
			const response = await fetch(`${apiUrl}/process-sankey`, {
				method: "GET",
				credentials: "include"
			});

			if (!response.ok) {
				let description = "Something went wrong. Please try again.";

				if (response.status === 429) {
					description = "Download limit reached. Please wait before trying again.";
				} else {
					description = "Please try again or contact help@jobba.help if the issue persists.";
				}

				addToast({
					title: "Failed to download Sankey Diagram",
					description,
					color: "danger"
				});

				return;
			}

			// Create a download link to trigger the file download
			const blob = await response.blob();
			const link = document.createElement("a");
			const url = URL.createObjectURL(blob);
			link.href = url;
			link.download = `sankey_diagram_${new Date().toISOString().split("T")[0]}.png`;
			document.body.appendChild(link);
			link.click();
			document.body.removeChild(link);
			URL.revokeObjectURL(url);
		} catch {
			addToast({
				title: "Something went wrong",
				description: "Please try again",
				color: "danger"
			});
		} finally {
			setDownloading(false);
		}
	}

	return (
		<div className="p-6">
			<div className="flex items-center justify-between mb-4">
				<h1 className="text-2xl font-bold">Job Applications Dashboard</h1>
				<div className="flex gap-x-4">
					<Dropdown>
						<DropdownTrigger>
							<Button
								className="pl-3"
								color="primary"
								isDisabled={!data || data.length === 0}
								startContent={<SortIcon />}
								variant="bordered"
							>
								{selectedValue}
							</Button>
						</DropdownTrigger>
						<DropdownMenu
							disallowEmptySelection
							aria-label="Single selection example"
							selectedKeys={selectedKeys}
							selectionMode="single"
							variant="flat"
							onSelectionChange={(keys) => handleSortChange(keys as Set<string>)}
						>
							<DropdownSection title="Sort By">
								<DropdownItem key="Date (Newest)">Date Received (Newest First)</DropdownItem>
								<DropdownItem key="Date (Oldest)">Date Received (Oldest First)</DropdownItem>
								<DropdownItem key="Company">Company (A-Z)</DropdownItem>
								<DropdownItem key="Job Title">Job Title (A-Z)</DropdownItem>
								<DropdownItem key="Status">Application Status</DropdownItem>
							</DropdownSection>
						</DropdownMenu>
					</Dropdown>
					<Button
						color="primary"
						isDisabled={!data || data.length === 0}
						isLoading={downloading}
						startContent={<DownloadIcon />}
						onPress={downloadSankey}
					>
						Download Sankey Diagram
					</Button>
					<Button
						color="success"
						isDisabled={!data || data.length === 0}
						isLoading={downloading}
						startContent={<DownloadIcon />}
						onPress={downloadCsv}
					>
						Download CSV
					</Button>
				</div>
>>>>>>> c0a708e6
			</div>
		);
	}

	return (
		<JobApplicationsDashboard data={data} downloading={downloading} loading={loading} onDownloadCsv={downloadCsv} />
	);
}<|MERGE_RESOLUTION|>--- conflicted
+++ resolved
@@ -108,8 +108,6 @@
 		}
 	}
 
-<<<<<<< HEAD
-	// Rest of your component remains unchanged
 	if (error) {
 		return (
 			<div className="p-6 flex flex-col items-center justify-center min-h-[50vh]">
@@ -117,7 +115,7 @@
 				<button className="px-4 py-2 bg-blue-600 text-white rounded" onClick={() => window.location.reload()}>
 					Retry
 				</button>
-=======
+
 	async function downloadSankey() {
 		setDownloading(true);
 		try {
@@ -218,7 +216,6 @@
 						Download CSV
 					</Button>
 				</div>
->>>>>>> c0a708e6
 			</div>
 		);
 	}
