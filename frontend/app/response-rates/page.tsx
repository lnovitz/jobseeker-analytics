--- conflicted
+++ resolved
@@ -1,20 +1,12 @@
-<<<<<<< HEAD
+import UniqueOpenRateChart from "@/components/response_rate_chart";
 import ResponseRateCard from "../../components/response_rate_card";
 
 export default function ResponseRates() {
 	return (
-		<div>
+		<main className="p-8">
 			<h1>Response Rates Page</h1>
 			<ResponseRateCard />
-		</div>
-=======
-import UniqueOpenRateChart from "@/components/response_rate_chart";
-
-export default function ResponseRates() {
-	return (
-		<main className="p-8">
 			<UniqueOpenRateChart />
 		</main>
->>>>>>> 7495c722
 	);
 }