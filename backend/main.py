import datetime
import logging
import os
from typing import List

from fastapi import FastAPI, Request, Depends, Response, HTTPException
from fastapi.responses import FileResponse, HTMLResponse, JSONResponse, RedirectResponse
from fastapi.staticfiles import StaticFiles
from fastapi.templating import Jinja2Templates
from starlette.middleware.sessions import SessionMiddleware
from fastapi.middleware.cors import CORSMiddleware

from googleapiclient.discovery import build

from constants import QUERY_APPLIED_EMAIL_FILTER
from utils.auth_utils import AuthenticatedUser
from utils.db_utils import export_to_csv
from db.users import UserData
from db.utils.user_utils import add_user
from db.utils.user_email_utils import create_user_email
from utils.cookie_utils import set_conditional_cookie
from utils.email_utils import (
    get_email_ids,
    get_email,
)
from utils.file_utils import get_user_filepath
from utils.llm_utils import process_email
from utils.config_utils import get_settings
from session.session_layer import validate_session
<<<<<<< HEAD
=======

>>>>>>> dc963062
from db.user_email import UserEmail

# Import Google login routes
from login.google_login import router as google_login_router

from pydantic import BaseModel
from sqlmodel import SQLModel, create_engine, Session, Field, select

app = FastAPI()
settings = get_settings()
APP_URL = settings.APP_URL
app.add_middleware(SessionMiddleware, secret_key=settings.COOKIE_SECRET)
app.mount("/static", StaticFiles(directory="static"), name="static")

# Configure CORS
if settings.is_publicly_deployed:
    # Production CORS settings
    origins = [
        "https://www.jobba.help",
        "https://www.staging.jobba.help"
    ]
else:
    # Development CORS settings
    origins = [
        "http://localhost:3000",  # Assuming frontend runs on port 3000
        "http://127.0.0.1:3000"
    ]

app.add_middleware(
    CORSMiddleware,
    allow_origins=origins,  # Allow frontend origins
    allow_credentials=True,
    allow_methods=["*"],  # Allow all HTTP methods (GET, POST, etc.)
    allow_headers=["*"],  # Allow all headers
)

# Set up Jinja2 templates
templates = Jinja2Templates(directory="templates")

logger = logging.getLogger(__name__)
logging.basicConfig(level=logging.DEBUG, format="%(levelname)s - %(message)s")

api_call_finished = False

# Database setup
IS_DOCKER_CONTAINER = os.environ.get("IS_DOCKER_CONTAINER", 0)
if IS_DOCKER_CONTAINER:
    DATABASE_URL = settings.DATABASE_URL_DOCKER
elif settings.is_publicly_deployed:
    DATABASE_URL = settings.DATABASE_URL
else:
    DATABASE_URL = settings.DATABASE_URL_LOCAL_VIRTUAL_ENV
engine = create_engine(DATABASE_URL)

class TestTable(SQLModel, table=True):
    id: int = Field(default=None, primary_key=True)
    name: str
    __tablename__ = "test_table"


SQLModel.metadata.create_all(engine)


class TestData(BaseModel):
    name: str

if settings.ENV == "dev":

    @app.get("/set-cookie")
    def set_cookie(response: Response):
        set_conditional_cookie(response=response, key="test_cookie", value="test_value")
        return {"message": "Cookie set"}

    @app.post("/insert")
    def insert_data(data: TestData):
        with Session(engine) as session:
            test_entry = TestTable(name=data.name)
            session.add(test_entry)
            session.commit()
            session.refresh(test_entry)
            return {"message": "Data inserted successfully", "id": test_entry.id}

    @app.delete("/delete")
    def delete_data():
        with Session(engine) as session:
            statement = select(TestTable)
            results = session.exec(statement)
            for test_entry in results:
                session.delete(test_entry)
            session.commit()
            return {"message": "All data deleted successfully"}

@app.post("/api/add-user")
async def add_user_endpoint(user_data: UserData):
    """
    This endpoint adds a user to the database
    """
    try:
        add_user(user_data)
        return {"message": "User added successfully"}
    except Exception as e:
        # Log the error for debugging purposes
        logger.error(f"An error occurred while adding user: {e}")
        return {"error": "An error occurred while adding the user."}
    

@app.get("/")
async def root(request: Request, response_class=HTMLResponse):
    return templates.TemplateResponse("homepage.html", {"request": request})


@app.get("/processing", response_class=HTMLResponse)
async def processing(request: Request, user_id: str = Depends(validate_session)):
    logging.info("user_id:%s processing", user_id)
    global api_call_finished
    if not user_id:
        logger.info("user_id: not found, redirecting to login")
        return RedirectResponse("/logout", status_code=303)
    if api_call_finished:
        logger.info("user_id: %s processing complete", user_id)
        return JSONResponse(
            content={
                "message": "Processing complete",
                "redirect_url": f"{APP_URL}/success",
            }
        )
    else:
        logger.info("user_id: %s processing not complete for file", user_id)
        return JSONResponse(content={"message": "Processing in progress"})


@app.get("/download-file")
async def download_file(request: Request, user_id: str = Depends(validate_session)):
    if not user_id:
        return RedirectResponse("/logout", status_code=303)
    directory = get_user_filepath(user_id)
    filename = "emails.csv"
    filepath = f"{directory}/{filename}"
    if os.path.exists(filepath):
        logger.info("user_id:%s downloading from filepath %s", user_id, filepath)
        return FileResponse(filepath)
    return HTMLResponse(content="File not found :( ", status_code=404)


@app.get("/logout")
async def logout(request: Request, response: RedirectResponse):
    logger.info("Logging out")
    request.session.clear()
    response.delete_cookie(key="__Secure-Authorization")
    return RedirectResponse("/", status_code=303)


def fetch_emails_to_db(user: AuthenticatedUser) -> None:
    global api_call_finished

    api_call_finished = False  # this is helpful if the user applies for a new job and wants to rerun the analysis during the same session
    logger.info("user_id:%s fetch_emails", user.user_id)

    with Session(engine) as session:
        service = build("gmail", "v1", credentials=user.creds)
        messages = get_email_ids(
            query=QUERY_APPLIED_EMAIL_FILTER, gmail_instance=service
        )

        if not messages:
            logger.info(f"user_id:{user.user_id} No job application emails found.")
            return

        logger.info(f"user_id:{user.user_id} Found {len(messages)} emails.")

        email_records = []  # list to collect email records

        for idx, message in enumerate(messages):
            message_data = {}
            # (email_subject, email_from, email_domain, company_name, email_dt)
            msg_id = message["id"]
            logger.info(
                f"user_id:{user.user_id} begin processing for email {idx + 1} of {len(messages)} with id {msg_id}"
            )

            msg = get_email(message_id=msg_id, gmail_instance=service)

            if msg:
                result = process_email(msg["text_content"])
                if not isinstance(result, str) and result:
                    logger.info(
                        f"user_id:{user.user_id} successfully extracted email {idx + 1} of {len(messages)} with id {msg_id}"
                    )
                else:
                    result = {}
                    logger.warning(
                        f"user_id:{user.user_id} failed to extract email {idx + 1} of {len(messages)} with id {msg_id}"
                    )

            message_data = {
                "company_name": [result.get("company_name", "")],
                "application_status": [result.get("application_status", "")],
                "received_at": [msg.get("date", "")],
                "subject": [msg.get("subject", "")],
                "from": [msg.get("from", "")],
            }

            # expose the message id on the dev environment
            if settings.ENV == "dev":
                message_data["id"] = [msg_id]
            # write all the user application data into the user_email model
            email_record = create_user_email(user, message_data)
            email_records.append(email_record)

        # batch insert all records at once
        if email_records:
            session.add_all(email_records)
            session.commit()
            logger.info(
                f"Added {len(email_records)} email records for user {user.user_id}"
            )

        api_call_finished = True
        logger.info(f"user_id:{user.user_id} Email fetching complete.")


def fetch_emails(user: AuthenticatedUser) -> None:
    global api_call_finished

    api_call_finished = False  # this is helpful if the user applies for a new job and wants to rerun the analysis during the same session
    logger.info("user_id:%s fetch_emails", user.user_id)
    service = build("gmail", "v1", credentials=user.creds)
    messages = get_email_ids(query=QUERY_APPLIED_EMAIL_FILTER, gmail_instance=service)

    # Directory to save the emails
    os.makedirs(user.filepath, exist_ok=True)
    # if we're developing, flush the emails output instead of appending to it.
    if settings.ENV == "dev" and os.path.isfile(
        os.path.join(user.filepath, "emails.csv")
    ):
        os.remove(os.path.join(user.filepath, "emails.csv"))

    if len(messages) > 1000:
        logger.warning(
            f"**************detected {len(messages)} that passed the filter!"
        )

    for idx, message in enumerate(messages):
        message_data = {}
        # (email_subject, email_from, email_domain, company_name, email_dt)
        msg_id = message["id"]
        logger.info(
            f"user_id:{user.user_id} begin processing for email {idx + 1} of {len(messages)} with id {msg_id}"
        )
        msg = get_email(message_id=msg_id, gmail_instance=service)
        if msg:
            result = process_email(msg["text_content"])
            if not isinstance(result, str) and result:
                logger.info(
                    f"user_id:{user.user_id} successfully extracted email {idx + 1} of {len(messages)} with id {msg_id}"
                )
            else:
                result = {}
                logger.warning(
                    f"user_id:{user.user_id} failed to extract email {idx + 1} of {len(messages)} with id {msg_id}"
                )
            message_data["company_name"] = [result.get("company_name", "")]
            message_data["application_status"] = [result.get("application_status", "")]
            message_data["received_at"] = [msg.get("date", "")]
            message_data["subject"] = [msg.get("subject", "")]
            message_data["from"] = [msg.get("from", "")]

            # expose the message id on the dev environment
            if settings.ENV == "dev":
                message_data["id"] = [msg_id]
            # Exporting the email data to a CSV file
            export_to_csv(user.filepath, user.user_id, message_data)
    api_call_finished = True


@app.get("/get-emails", response_model=List[UserEmail])
def query_emails(request: Request) -> None:
    with Session(engine) as session:
        try:
            user_id = request.session.get("user_id")

            logger.info(f"Fetching emails for user_id: {user_id}")

            statement = select(UserEmail).where(UserEmail.user_id == user_id)
            user_emails = session.exec(statement).all()

            # If no records are found, return a 404 error
            if not user_emails:
                logger.warning(f"No emails found for user_id: {user_id}")
                raise HTTPException(
                    status_code=404, detail=f"No emails found for user_id: {user_id}"
                )

            logger.info(
                f"Successfully fetched {len(user_emails)} emails for user_id: {user_id}"
            )
            return user_emails

        except Exception as e:
            logger.error(f"Error fetching emails for user_id {user_id}: {e}")
            raise HTTPException(status_code=500, detail=f"An error occurred: {str(e)}")


@app.get("/success", response_class=HTMLResponse)
def success(request: Request, user_id: str = Depends(validate_session)):
    if not user_id:
        return RedirectResponse("/logout", status_code=303)
    today = str(datetime.date.today())
    return templates.TemplateResponse(
        "success.html", {"request": request, "today": today}
    )


# Register Google login routes
app.include_router(google_login_router)

# Run the app using Uvicorn
if __name__ == "__main__":
    import uvicorn

    uvicorn.run(app, host="0.0.0.0", port=8000)<|MERGE_RESOLUTION|>--- conflicted
+++ resolved
@@ -2,7 +2,9 @@
 import logging
 import os
 from typing import List
-
+from typing import List
+
+from fastapi import FastAPI, Request, Depends, Response, HTTPException
 from fastapi import FastAPI, Request, Depends, Response, HTTPException
 from fastapi.responses import FileResponse, HTMLResponse, JSONResponse, RedirectResponse
 from fastapi.staticfiles import StaticFiles
@@ -27,10 +29,6 @@
 from utils.llm_utils import process_email
 from utils.config_utils import get_settings
 from session.session_layer import validate_session
-<<<<<<< HEAD
-=======
-
->>>>>>> dc963062
 from db.user_email import UserEmail
 
 # Import Google login routes
