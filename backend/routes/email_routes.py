--- conflicted
+++ resolved
@@ -252,7 +252,6 @@
 
         # batch insert all records at once
         if email_records:
-<<<<<<< HEAD
             try:
                 session.add_all(email_records)
                 session.commit()
@@ -262,13 +261,6 @@
             except Exception as e:
                 logger.error(f"Error adding email records: {e}")
                 session.rollback()
-=======
-            session.add_all(email_records)
-            session.commit()
-            logger.info(
-                f"Added {len(email_records)} email records for user {user_id}"
-            )
->>>>>>> b5a875a1
 
         api_call_finished = True
         logger.info(f"user_id:{user_id} Email fetching complete.")